--- conflicted
+++ resolved
@@ -1,10 +1,6 @@
 [project]
 name = "py-attio"
-<<<<<<< HEAD
-version = "0.4.1"
-=======
-version = "0.4.2"
->>>>>>> 5f6efd6b
+version = "0.4.3"
 description = "A lightweight Python wrapper for the Attio API."
 authors = [{ name = "Benjamin Hawn", email = "ben@benjaminhawn.com" }]
 readme = "README.md"
